import sys
from pathlib import Path

import pytest  # noqa: E402

<<<<<<< HEAD
from documentcheckertool.checks.format_checks import (  # noqa: E402
    FormatChecks,
    FormattingChecker,
)
=======
from documentcheckertool.checks.format_checks import FormatChecks, FormattingChecker  # noqa: E402
>>>>>>> 02d2621b
from documentcheckertool.utils.terminology_utils import TerminologyManager  # noqa: E402

# Add the project root directory to the Python path
project_root = Path(__file__).parent.parent
sys.path.insert(0, str(project_root))

# Add the tests directory to the Python path
tests_dir = Path(__file__).parent
sys.path.insert(0, str(tests_dir))


@pytest.fixture
def managers():
    tm = TerminologyManager()
    return FormatChecks(tm), FormattingChecker(tm)<|MERGE_RESOLUTION|>--- conflicted
+++ resolved
@@ -3,14 +3,10 @@
 
 import pytest  # noqa: E402
 
-<<<<<<< HEAD
 from documentcheckertool.checks.format_checks import (  # noqa: E402
     FormatChecks,
     FormattingChecker,
 )
-=======
-from documentcheckertool.checks.format_checks import FormatChecks, FormattingChecker  # noqa: E402
->>>>>>> 02d2621b
 from documentcheckertool.utils.terminology_utils import TerminologyManager  # noqa: E402
 
 # Add the project root directory to the Python path
@@ -21,7 +17,6 @@
 tests_dir = Path(__file__).parent
 sys.path.insert(0, str(tests_dir))
 
-
 @pytest.fixture
 def managers():
     tm = TerminologyManager()
