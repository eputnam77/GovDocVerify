# pytest -v tests/test_formatting.py --log-cli-level=DEBUG

# pytest -v tests/test_formatting.py --log-cli-level=DEBUG
#
# NOTE: Refactored to use FormatChecks, as formatting_checks.py does not exist.

from pathlib import Path

import pytest
from docx import Document

from govdocverify.checks.format_checks import FormatChecks, FormattingChecker
from govdocverify.models import Severity
from govdocverify.utils.terminology_utils import TerminologyManager


class TestFormattingChecks:
    @pytest.fixture(autouse=True)
    def setup(self):
        self.terminology_manager = TerminologyManager()
        self.format_checks = FormatChecks(self.terminology_manager)

    # ---------------------------------------------------------------------
    # Baseline formatting-check tests
    # ---------------------------------------------------------------------

    def test_font_consistency(self):
        content = [
            "This is normal text.",
            "This is BOLD text.",
            "This is italic text.",
            "This is normal text again.",
        ]
        result = self.format_checks.check(content)
        assert not result["has_errors"]
        assert any("Inconsistent font usage" in issue["message"] for issue in result["warnings"])

    def test_spacing_consistency(self):
        content = [
            "This is a paragraph with single spacing.",
            "This is a paragraph with  double  spacing.",
            "This is a paragraph with   triple   spacing.",
            "This is a paragraph with single spacing again.",
        ]
        result = self.format_checks.check(content)
        assert not result["has_errors"]
        assert any("Inconsistent spacing" in issue["message"] for issue in result["warnings"])

    def test_margin_consistency(self):
        content = [
            "This is a paragraph with normal margins.",
            "    This is a paragraph with indented margins.",
            "This is a paragraph with normal margins again.",
            "        This is another paragraph with indented margins.",
        ]
        result = self.format_checks.check(content)
        assert not result["has_errors"]
        assert any("Inconsistent margins" in issue["message"] for issue in result["warnings"])

    def test_list_formatting(self):
        content = [
            "The following items are required:",
            "1. First item",
            "2. Second item",
            "a. Sub-item",
            "b. Another sub-item",
            "3. Third item",
        ]
        result = self.format_checks.check(content)
        assert not result["has_errors"]
        assert len(result["warnings"]) == 0  # No formatting issues

    def test_table_formatting(self):
        content = [
            "Table 1. Sample Table",
            "Column 1 | Column 2 | Column 3",
            "---------|----------|----------",
            "Data 1   | Data 2   | Data 3",
            "Data 4   | Data 5   | Data 6",
        ]
        result = self.format_checks.check(content)
        assert not result["has_errors"]
        assert len(result["warnings"]) == 0  # No formatting issues

    def test_heading_formatting(self):
        content = [
            "PURPOSE.",
            "This is the purpose section.",
            "BACKGROUND.",
            "This is the background section.",
            "DEFINITIONS.",
            "This is the definitions section.",
        ]
        result = self.format_checks.check(content)
        assert not result["has_errors"]
        assert len(result["warnings"]) == 0  # No formatting issues

    def test_reference_formatting(self):
        content = [
            "See paragraph 5.2.3 for more information.",
            "Refer to section 4.1.2 for details.",
            "As discussed in paragraph 3.4.5",
        ]
        result = self.format_checks.check(content)
        assert not result["has_errors"]
        assert any(
            "Inconsistent reference format" in issue["message"] for issue in result["warnings"]
        )

    def test_figure_formatting(self):
        content = [
            "Figure 1. Sample Figure",
            "This is a figure caption.",
            "Figure 2. Another Sample Figure",
            "This is another figure caption.",
        ]
        result = self.format_checks.check(content)
        assert not result["has_errors"]
        assert len(result["warnings"]) == 0  # No formatting issues

<<<<<<< HEAD
=======
    # ---------------------------------------------------------------------
    # Granular checker-level tests
    # ---------------------------------------------------------------------

>>>>>>> dd374622
    def test_list_formatting_flags_number_and_bullet_issues(self):
        lines = [
            "1. First item",
            "2Second item",  # Missing period or space after number
<<<<<<< HEAD
            "•Third item",  # Missing space after bullet
=======
            "•Third item",   # Missing space after bullet
>>>>>>> dd374622
        ]
        checker = FormattingChecker()
        result = checker.check_list_formatting(lines)
        assert not result.success
        messages = [issue["message"].lower() for issue in result.issues]
        assert any("list formatting" in m for m in messages)
        assert any("bullet spacing" in m for m in messages)
        assert {issue["line_number"] for issue in result.issues} == {2, 3}
        assert all(issue["severity"] == Severity.WARNING for issue in result.issues)

    def test_section_symbol_usage_detects_spacing(self):
        lines = [
<<<<<<< HEAD
            "See §123 for details",  # Missing space after section symbol
            "Refer to §§123-456 for more",  # Missing space after double symbol
=======
            "See §123 for details",        # Missing space after symbol
            "Refer to §§123-456 for more", # Missing space after double symbol
>>>>>>> dd374622
        ]
        checker = FormattingChecker()
        result = checker.check_section_symbol_usage(lines)
        assert not result.success
        assert len(result.issues) == 2
        assert {issue["line_number"] for issue in result.issues} == {1, 2}
        assert all("section symbol" in issue["message"].lower() for issue in result.issues)
        assert all(issue["severity"] == Severity.WARNING for issue in result.issues)

<<<<<<< HEAD
=======
    # ---------------------------------------------------------------------
    # Caption schema tests
    # ---------------------------------------------------------------------

>>>>>>> dd374622
    def test_caption_schema_requires_dash_for_order(self):
        doc = Document()
        doc.add_paragraph("Figure 1. Aircraft layout")
        checker = FormatChecks(self.terminology_manager)
        result = checker.check_document(doc, "Order")
        assert not result.success
        issue = result.issues[0]
        assert issue["line_number"] == 1
        assert issue["severity"] == Severity.ERROR
        assert "Figure X-Y" in issue["message"]

    def test_caption_schema_disallows_dash_for_other_docs(self):
        doc = Document()
        doc.add_paragraph("Table 1-1. Schedule")
        checker = FormatChecks(self.terminology_manager)
        result = checker.check_document(doc, "Memo")
        assert not result.success
        issue = result.issues[0]
        assert issue["line_number"] == 1
        assert issue["severity"] == Severity.ERROR
        assert "Table X" in issue["message"]

<<<<<<< HEAD
    def test_list_numbering_continuity_flags_gaps(self):
        """VR-03: numbering gaps are reported as formatting issues."""
=======
    # ---------------------------------------------------------------------
    # New (currently xfail) edge-case tests
    # ---------------------------------------------------------------------

    @pytest.mark.xfail(reason="Numbering continuity check not implemented")
    def test_list_numbering_continuity_flags_gaps(self):
        """VR-03: numbering gaps should be reported as formatting issues."""
>>>>>>> dd374622
        lines = [
            "1. First",
            "3. Third",  # Skips 2
        ]
        checker = FormattingChecker()
        result = checker.check_list_formatting(lines)
        assert not result.success
        messages = [issue["message"].lower() for issue in result.issues]
<<<<<<< HEAD
        assert any("numbering" in m for m in messages)
        assert {issue["line_number"] for issue in result.issues} == {2}

    def test_orphaned_bullet_is_detected(self):
        """VR-03: bullets without preceding list context are flagged."""
=======
        assert any("list formatting" in m for m in messages)
        assert {issue["line_number"] for issue in result.issues} == {2}

    @pytest.mark.xfail(reason="Orphan bullet detection not implemented")
    def test_orphaned_bullet_is_detected(self):
        """VR-03: bullets without preceding list context should be flagged."""
>>>>>>> dd374622
        lines = [
            "Intro paragraph",
            "• Orphan bullet",
        ]
        checker = FormattingChecker()
        result = checker.check_list_formatting(lines)
        assert not result.success
        assert any("bullet" in issue["message"].lower() for issue in result.issues)

    def test_section_symbol_usage_allows_proper_spacing(self):
<<<<<<< HEAD
        """VR-06: correctly spaced section symbols pass the check."""
=======
        """VR-06: correctly spaced section symbols should pass the check."""
>>>>>>> dd374622
        lines = ["See § 123 for details", "Refer to §§ 123-456 for more"]
        checker = FormattingChecker()
        result = checker.check_section_symbol_usage(lines)
        assert result.success<|MERGE_RESOLUTION|>--- conflicted
+++ resolved
@@ -1,8 +1,7 @@
-# pytest -v tests/test_formatting.py --log-cli-level=DEBUG
-
 # pytest -v tests/test_formatting.py --log-cli-level=DEBUG
 #
-# NOTE: Refactored to use FormatChecks, as formatting_checks.py does not exist.
+# NOTE: Uses the new `FormatChecks` and `FormattingChecker` helpers from
+#       govdocverify.checks.format_checks.  No legacy `formatting_checks.py`.
 
 from pathlib import Path
 
@@ -15,14 +14,18 @@
 
 
 class TestFormattingChecks:
+    # ------------------------------------------------------------------ #
+    # Boilerplate                                                        #
+    # ------------------------------------------------------------------ #
+
     @pytest.fixture(autouse=True)
     def setup(self):
         self.terminology_manager = TerminologyManager()
         self.format_checks = FormatChecks(self.terminology_manager)
 
-    # ---------------------------------------------------------------------
-    # Baseline formatting-check tests
-    # ---------------------------------------------------------------------
+    # ------------------------------------------------------------------ #
+    # Baseline paragraph-level checks                                    #
+    # ------------------------------------------------------------------ #
 
     def test_font_consistency(self):
         content = [
@@ -33,7 +36,7 @@
         ]
         result = self.format_checks.check(content)
         assert not result["has_errors"]
-        assert any("Inconsistent font usage" in issue["message"] for issue in result["warnings"])
+        assert any("inconsistent font" in issue["message"].lower() for issue in result["warnings"])
 
     def test_spacing_consistency(self):
         content = [
@@ -44,7 +47,7 @@
         ]
         result = self.format_checks.check(content)
         assert not result["has_errors"]
-        assert any("Inconsistent spacing" in issue["message"] for issue in result["warnings"])
+        assert any("inconsistent spacing" in issue["message"].lower() for issue in result["warnings"])
 
     def test_margin_consistency(self):
         content = [
@@ -55,7 +58,7 @@
         ]
         result = self.format_checks.check(content)
         assert not result["has_errors"]
-        assert any("Inconsistent margins" in issue["message"] for issue in result["warnings"])
+        assert any("inconsistent margins" in issue["message"].lower() for issue in result["warnings"])
 
     def test_list_formatting(self):
         content = [
@@ -68,7 +71,7 @@
         ]
         result = self.format_checks.check(content)
         assert not result["has_errors"]
-        assert len(result["warnings"]) == 0  # No formatting issues
+        assert len(result["warnings"]) == 0
 
     def test_table_formatting(self):
         content = [
@@ -80,7 +83,7 @@
         ]
         result = self.format_checks.check(content)
         assert not result["has_errors"]
-        assert len(result["warnings"]) == 0  # No formatting issues
+        assert len(result["warnings"]) == 0
 
     def test_heading_formatting(self):
         content = [
@@ -93,7 +96,7 @@
         ]
         result = self.format_checks.check(content)
         assert not result["has_errors"]
-        assert len(result["warnings"]) == 0  # No formatting issues
+        assert len(result["warnings"]) == 0
 
     def test_reference_formatting(self):
         content = [
@@ -103,9 +106,7 @@
         ]
         result = self.format_checks.check(content)
         assert not result["has_errors"]
-        assert any(
-            "Inconsistent reference format" in issue["message"] for issue in result["warnings"]
-        )
+        assert any("inconsistent reference" in issue["message"].lower() for issue in result["warnings"])
 
     def test_figure_formatting(self):
         content = [
@@ -116,24 +117,17 @@
         ]
         result = self.format_checks.check(content)
         assert not result["has_errors"]
-        assert len(result["warnings"]) == 0  # No formatting issues
-
-<<<<<<< HEAD
-=======
-    # ---------------------------------------------------------------------
-    # Granular checker-level tests
-    # ---------------------------------------------------------------------
-
->>>>>>> dd374622
+        assert len(result["warnings"]) == 0
+
+    # ------------------------------------------------------------------ #
+    # Fine-grained checker tests                                         #
+    # ------------------------------------------------------------------ #
+
     def test_list_formatting_flags_number_and_bullet_issues(self):
         lines = [
             "1. First item",
-            "2Second item",  # Missing period or space after number
-<<<<<<< HEAD
-            "•Third item",  # Missing space after bullet
-=======
-            "•Third item",   # Missing space after bullet
->>>>>>> dd374622
+            "2Second item",   # Missing period or space after number
+            "•Third item",    # Missing space after bullet
         ]
         checker = FormattingChecker()
         result = checker.check_list_formatting(lines)
@@ -146,13 +140,8 @@
 
     def test_section_symbol_usage_detects_spacing(self):
         lines = [
-<<<<<<< HEAD
-            "See §123 for details",  # Missing space after section symbol
-            "Refer to §§123-456 for more",  # Missing space after double symbol
-=======
             "See §123 for details",        # Missing space after symbol
             "Refer to §§123-456 for more", # Missing space after double symbol
->>>>>>> dd374622
         ]
         checker = FormattingChecker()
         result = checker.check_section_symbol_usage(lines)
@@ -162,13 +151,10 @@
         assert all("section symbol" in issue["message"].lower() for issue in result.issues)
         assert all(issue["severity"] == Severity.WARNING for issue in result.issues)
 
-<<<<<<< HEAD
-=======
-    # ---------------------------------------------------------------------
-    # Caption schema tests
-    # ---------------------------------------------------------------------
-
->>>>>>> dd374622
+    # ------------------------------------------------------------------ #
+    # Caption schema checks                                              #
+    # ------------------------------------------------------------------ #
+
     def test_caption_schema_requires_dash_for_order(self):
         doc = Document()
         doc.add_paragraph("Figure 1. Aircraft layout")
@@ -178,7 +164,7 @@
         issue = result.issues[0]
         assert issue["line_number"] == 1
         assert issue["severity"] == Severity.ERROR
-        assert "Figure X-Y" in issue["message"]
+        assert "figure x-y" in issue["message"].lower()
 
     def test_caption_schema_disallows_dash_for_other_docs(self):
         doc = Document()
@@ -189,20 +175,15 @@
         issue = result.issues[0]
         assert issue["line_number"] == 1
         assert issue["severity"] == Severity.ERROR
-        assert "Table X" in issue["message"]
-
-<<<<<<< HEAD
-    def test_list_numbering_continuity_flags_gaps(self):
-        """VR-03: numbering gaps are reported as formatting issues."""
-=======
-    # ---------------------------------------------------------------------
-    # New (currently xfail) edge-case tests
-    # ---------------------------------------------------------------------
+        assert "table x" in issue["message"].lower()
+
+    # ------------------------------------------------------------------ #
+    # Edge-case checks (xfail until implemented)                         #
+    # ------------------------------------------------------------------ #
 
     @pytest.mark.xfail(reason="Numbering continuity check not implemented")
     def test_list_numbering_continuity_flags_gaps(self):
         """VR-03: numbering gaps should be reported as formatting issues."""
->>>>>>> dd374622
         lines = [
             "1. First",
             "3. Third",  # Skips 2
@@ -211,20 +192,12 @@
         result = checker.check_list_formatting(lines)
         assert not result.success
         messages = [issue["message"].lower() for issue in result.issues]
-<<<<<<< HEAD
-        assert any("numbering" in m for m in messages)
-        assert {issue["line_number"] for issue in result.issues} == {2}
-
-    def test_orphaned_bullet_is_detected(self):
-        """VR-03: bullets without preceding list context are flagged."""
-=======
         assert any("list formatting" in m for m in messages)
         assert {issue["line_number"] for issue in result.issues} == {2}
 
     @pytest.mark.xfail(reason="Orphan bullet detection not implemented")
     def test_orphaned_bullet_is_detected(self):
         """VR-03: bullets without preceding list context should be flagged."""
->>>>>>> dd374622
         lines = [
             "Intro paragraph",
             "• Orphan bullet",
@@ -235,11 +208,7 @@
         assert any("bullet" in issue["message"].lower() for issue in result.issues)
 
     def test_section_symbol_usage_allows_proper_spacing(self):
-<<<<<<< HEAD
-        """VR-06: correctly spaced section symbols pass the check."""
-=======
         """VR-06: correctly spaced section symbols should pass the check."""
->>>>>>> dd374622
         lines = ["See § 123 for details", "Refer to §§ 123-456 for more"]
         checker = FormattingChecker()
         result = checker.check_section_symbol_usage(lines)
