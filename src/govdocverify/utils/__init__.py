"""Utility helpers for :mod:`govdocverify`.

This module lazily exposes selected utilities to keep import costs minimal.
"""

<<<<<<< HEAD
from __future__ import annotations

from typing import Any

# Delay heavy imports (such as ``python-docx``) until explicitly requested
# to keep test collection lightweight when optional dependencies are absent.

__all__ = ["extract_docx_metadata"]


def __getattr__(name: str) -> Any:  # pragma: no cover - thin wrapper
    """Lazily import utilities on first access."""
    if name == "extract_docx_metadata":
        from .metadata_utils import extract_docx_metadata as func

        return func
    raise AttributeError(f"module {__name__!r} has no attribute {name!r}")
=======
# Re-export commonly used helpers for convenient access. This avoids importing
# heavy dependencies during test discovery while keeping a stable public API.
from .metadata_utils import extract_docx_metadata

__all__ = ["extract_docx_metadata"]
>>>>>>> 8efeaf22
<|MERGE_RESOLUTION|>--- conflicted
+++ resolved
@@ -1,30 +1,27 @@
 """Utility helpers for :mod:`govdocverify`.
 
-This module lazily exposes selected utilities to keep import costs minimal.
+This module *lazily* exposes selected utilities to keep import costs minimal
+while still letting callers write
+`from govdocverify.utils import extract_docx_metadata`.
 """
 
-<<<<<<< HEAD
 from __future__ import annotations
 
-from typing import Any
+from typing import Any, TYPE_CHECKING
 
-# Delay heavy imports (such as ``python-docx``) until explicitly requested
-# to keep test collection lightweight when optional dependencies are absent.
+__all__: list[str] = ["extract_docx_metadata"]
 
-__all__ = ["extract_docx_metadata"]
+# Static analysers / IDEs see the symbol without importing heavy deps
+if TYPE_CHECKING:  # pragma: no cover
+    from .metadata_utils import extract_docx_metadata
 
+def __getattr__(name: str) -> Any:  # pragma: no cover
+    """Lazily import utilities on first access.
 
-def __getattr__(name: str) -> Any:  # pragma: no cover - thin wrapper
-    """Lazily import utilities on first access."""
+    Heavy optional dependencies (e.g. ``python-docx`` via ``metadata_utils``)
+    load only when the attribute is actually requested.
+    """
     if name == "extract_docx_metadata":
         from .metadata_utils import extract_docx_metadata as func
-
         return func
-    raise AttributeError(f"module {__name__!r} has no attribute {name!r}")
-=======
-# Re-export commonly used helpers for convenient access. This avoids importing
-# heavy dependencies during test discovery while keeping a stable public API.
-from .metadata_utils import extract_docx_metadata
-
-__all__ = ["extract_docx_metadata"]
->>>>>>> 8efeaf22
+    raise AttributeError(f"module {__name__!r} has no attribute {name!r}")