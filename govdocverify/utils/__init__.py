"""Utility helpers for :mod:`govdocverify`.

This module lazily exposes selected utilities to keep import costs minimal.
"""

<<<<<<< HEAD
from __future__ import annotations

from typing import Any

# Delay heavy imports (such as ``python-docx``) until explicitly requested
# to keep test collection lightweight when optional dependencies are absent.

__all__ = ["extract_docx_metadata"]


def __getattr__(name: str) -> Any:  # pragma: no cover - thin wrapper
    """Lazily import utilities on first access."""
    if name == "extract_docx_metadata":
        from .metadata_utils import extract_docx_metadata as func

        return func
    raise AttributeError(f"module {__name__!r} has no attribute {name!r}")
=======
# Re-export commonly used helpers for convenient access. This keeps optional
# dependencies from being imported during test collection while allowing modules
# to ``from govdocverify.utils import extract_docx_metadata``.
from .metadata_utils import extract_docx_metadata

__all__ = ["extract_docx_metadata"]
>>>>>>> 8efeaf22
<|MERGE_RESOLUTION|>--- conflicted
+++ resolved
@@ -1,31 +1,30 @@
 """Utility helpers for :mod:`govdocverify`.
 
-This module lazily exposes selected utilities to keep import costs minimal.
+This module *lazily* exposes selected utilities to keep import costs minimal
+while still letting callers write
+`from govdocverify.utils import extract_docx_metadata`.
 """
 
-<<<<<<< HEAD
 from __future__ import annotations
 
-from typing import Any
+from typing import Any, TYPE_CHECKING
 
-# Delay heavy imports (such as ``python-docx``) until explicitly requested
-# to keep test collection lightweight when optional dependencies are absent.
+__all__: list[str] = ["extract_docx_metadata"]
 
-__all__ = ["extract_docx_metadata"]
+# Allow static analysers / IDEs to see the symbol without importing heavy deps
+if TYPE_CHECKING:  # pragma: no cover
+    from .metadata_utils import extract_docx_metadata
 
 
-def __getattr__(name: str) -> Any:  # pragma: no cover - thin wrapper
-    """Lazily import utilities on first access."""
+def __getattr__(name: str) -> Any:  # pragma: no cover
+    """Lazily import utilities on first access.
+
+    Heavy optional dependencies (e.g. ``python-docx`` inside
+    ``metadata_utils``) are imported only when actually requested, avoiding
+    ImportError during lightweight test collection.
+    """
     if name == "extract_docx_metadata":
         from .metadata_utils import extract_docx_metadata as func
 
         return func
-    raise AttributeError(f"module {__name__!r} has no attribute {name!r}")
-=======
-# Re-export commonly used helpers for convenient access. This keeps optional
-# dependencies from being imported during test collection while allowing modules
-# to ``from govdocverify.utils import extract_docx_metadata``.
-from .metadata_utils import extract_docx_metadata
-
-__all__ = ["extract_docx_metadata"]
->>>>>>> 8efeaf22
+    raise AttributeError(f"module {__name__!r} has no attribute {name!r}")